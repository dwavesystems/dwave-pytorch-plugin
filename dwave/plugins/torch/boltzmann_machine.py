--- conflicted
+++ resolved
@@ -60,7 +60,7 @@
         self,
         nodes: Iterable[Hashable],
         edges: Iterable[tuple[Hashable, Hashable]],
-        hidden_nodes: Optional[Iterable[Hashable]] = None
+        hidden_nodes: Optional[Iterable[Hashable]] = None,
     ) -> None:
         super().__init__()
 
@@ -93,15 +93,21 @@
         """Preprocess some indexes to enable vectorized computation of effective fields of hidden
         units."""
         self._connected_hidden = any(
-            a in self.hidden_nodes and b in self.hidden_nodes for a, b in self.edges)
+            a in self.hidden_nodes and b in self.hidden_nodes for a, b in self.edges
+        )
         if self._connected_hidden:
-            err_message = "Current implementation does not support intrahidden-unit connections."
+            err_message = (
+                "Current implementation does not support intrahidden-unit connections."
+            )
             raise NotImplementedError(err_message)
 
-        visible_idx = torch.tensor([self._node_to_idx[v]
-                                    for v in self._nodes if v not in self.hidden_nodes], dtype=int)
+        visible_idx = torch.tensor(
+            [self._node_to_idx[v] for v in self._nodes if v not in self.hidden_nodes],
+            dtype=int,
+        )
         hidden_idx = torch.tensor(
-            [i for i in torch.arange(self._n_nodes) if i not in visible_idx], dtype=int)
+            [i for i in torch.arange(self._n_nodes) if i not in visible_idx], dtype=int
+        )
         self.register_buffer("_visible_idx", visible_idx)
         self.register_buffer("_hidden_idx", hidden_idx)
 
@@ -218,17 +224,12 @@
     def sample(
         self,
         sampler: Sampler,
-<<<<<<< HEAD
-        device: torch.device | None = None,
-        **sample_params: dict,
-=======
         *,
         prefactor: float,
         linear_range: Optional[tuple[float, float]] = None,
         quadratic_range: Optional[tuple[float, float]] = None,
         device: Optional[torch.device] = None,
         sample_params: Optional[dict] = None,
->>>>>>> 9684734e
     ) -> torch.Tensor:
         """Sample from the Boltzmann machine.
 
@@ -270,7 +271,8 @@
         return spins
 
     def sampleset_to_tensor(
-            self, sample_set: SampleSet, device: Optional[torch.device] = None) -> torch.Tensor:
+        self, sample_set: SampleSet, device: Optional[torch.device] = None
+    ) -> torch.Tensor:
         """Converts a ``dimod.SampleSet`` to a ``torch.Tensor`` using the node order of the class.
 
         Args:
@@ -291,25 +293,11 @@
         s_model: torch.Tensor,
         kind: Literal["sampling", "exact-disc"],
         *,
-<<<<<<< HEAD
-        h_range: tuple | None = None,
-        j_range: tuple | None = None,
-    ):
-        super().__init__(h_range=h_range, j_range=j_range)
-
-        num_edges = len(edge_idx_i)
-        if edge_idx_i.size(0) != edge_idx_j.size(0):
-            raise ValueError("Endpoints 'edge_idx_i' and 'edge_idx_j' are mismatched")
-
-        if torch.unique(torch.cat([edge_idx_i, edge_idx_j])).size(0) > num_nodes:
-            raise ValueError(
-                "Vertices are required to be contiguous nonnegative integers starting from 0 (inclusive). The input edge set implies otherwise."
-=======
         prefactor: Optional[float] = None,
         linear_range: Optional[tuple[float, float]] = None,
         quadratic_range: Optional[tuple[float, float]] = None,
         sampler: Optional[Sampler] = None,
-        sample_kwargs: Optional[dict] = None
+        sample_kwargs: Optional[dict] = None,
     ) -> torch.Tensor:
         """A quasi-objective function with gradients equivalent to the gradients of the
         negative log likelihood.
@@ -352,17 +340,23 @@
             if self._connected_hidden:
                 err_msg = (
                     'The "exact-disc" method requires hidden units to be disconnected from '
-                    'each other.'
+                    "each other."
                 )
                 raise ValueError(err_msg)
             obs = self._compute_expectation_disconnected(s_observed)
         elif kind == "sampling":
             obs = self._approximate_expectation_sampling(
-                s_observed, sampler, prefactor, linear_range, quadratic_range, sample_kwargs
->>>>>>> 9684734e
+                s_observed,
+                sampler,
+                prefactor,
+                linear_range,
+                quadratic_range,
+                sample_kwargs,
             )
         else:
-            err_msg = f'Invalid kind ({kind}). Should be one of "sampling" or "exact-disc"'
+            err_msg = (
+                f'Invalid kind ({kind}). Should be one of "sampling" or "exact-disc"'
+            )
             raise ValueError(err_msg)
         return (
             self.sufficient_statistics(obs).mean(0, True)
@@ -394,20 +388,20 @@
         contribution = padded[:, self._flat_adj] * self._quadratic[self._flat_j_idx]
         cumulative_contribution = contribution.cumsum(1)
         # Don't forget to add the linear fields!
-        h_eff = self._linear[self.hidden_idx] + cumulative_contribution[:, self._bin_idx].diff(
-            dim=1, prepend=torch.zeros(bs, device=padded.device).unsqueeze(1)
-        )
+        h_eff = self._linear[self.hidden_idx] + cumulative_contribution[
+            :, self._bin_idx
+        ].diff(dim=1, prepend=torch.zeros(bs, device=padded.device).unsqueeze(1))
 
         return h_eff
 
     def _approximate_expectation_sampling(
-            self,
-            obs: torch.Tensor,
-            sampler: Sampler,
-            prefactor: float,
-            linear_range: Optional[tuple[float, float]] = None,
-            quadratic_range: Optional[tuple[float, float]] = None,
-            sample_kwargs: Optional[dict] = None
+        self,
+        obs: torch.Tensor,
+        sampler: Sampler,
+        prefactor: float,
+        linear_range: Optional[tuple[float, float]] = None,
+        quadratic_range: Optional[tuple[float, float]] = None,
+        sample_kwargs: Optional[dict] = None,
     ) -> torch.Tensor:
         """Approximate expectation of hidden units via sampling.
 
@@ -433,8 +427,11 @@
         """
         # Create the BQM and remove visible units
         bqm = BinaryQuadraticModel.from_ising(
-            *self.to_ising(prefactor, linear_range, quadratic_range))
-        bqm.remove_variables_from([self.idx_to_node[vidx] for vidx in self.visible_idx.tolist()])
+            *self.to_ising(prefactor, linear_range, quadratic_range)
+        )
+        bqm.remove_variables_from(
+            [self.idx_to_node[vidx] for vidx in self.visible_idx.tolist()]
+        )
 
         # Compute the effective fields for hidden units
         padded = self._pad(obs)
@@ -486,8 +483,10 @@
             variables in the model, i.e., number of hidden and visible units.
         """
         if self._connected_hidden:
-            err_msg = ("`_compute_expectation_disconnected` is not applicable when edges exist "
-                       "between hidden units.")
+            err_msg = (
+                "`_compute_expectation_disconnected` is not applicable when edges exist "
+                "between hidden units."
+            )
             raise ValueError(err_msg)
         m = self._pad(obs)
         h_eff = self._compute_effective_field(m)
@@ -554,8 +553,12 @@
         interactions = self.interactions(x)
         return torch.cat([x, interactions], 1)
 
-    def to_ising(self, prefactor: float, linear_range: Optional[tuple[float, float]] = None,
-                 quadratic_range: Optional[tuple[float, float]] = None) -> tuple[dict, dict]:
+    def to_ising(
+        self,
+        prefactor: float,
+        linear_range: Optional[tuple[float, float]] = None,
+        quadratic_range: Optional[tuple[float, float]] = None,
+    ) -> tuple[dict, dict]:
         """Convert the model to Ising format.
 
         Convert the model to Ising format with scaling (``prefactor``) followed by clipping (if
